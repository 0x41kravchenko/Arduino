--- conflicted
+++ resolved
@@ -65,13 +65,8 @@
 public:
   // This needs to be called to set up the connection to the SD card
   // before other methods are used.
-<<<<<<< HEAD
-  boolean begin(uint8_t csPin = SD_CHIP_SELECT_PIN, uint32_t sckRateID = SPI_FULL_SPEED);
+  boolean begin(uint8_t csPin = SD_CHIP_SELECT_PIN, uint32_t speed = SPI_HALF_SPEED);
 
-=======
-  boolean begin(uint8_t csPin = SD_CHIP_SELECT_PIN, uint32_t speed = SPI_HALF_SPEED);
-  
->>>>>>> bacc0b1f
   // Open the specified file/directory with the supplied mode (e.g. read or
   // write, etc). Returns a File object for interacting with the file.
   // Note that currently only one file can be open at a time.
